import numpy as np
import matplotlib
matplotlib.use("TkAgg", force=True)  # Backend Tkinter
from matplotlib.figure import Figure
from matplotlib.backends.backend_tkagg import FigureCanvasTkAgg
from matplotlib.patches import Circle, FancyBboxPatch, Polygon
import random
import time
<<<<<<< HEAD
import tkinter as tk
from tkinter import ttk

# ==========================================================
# ===============   MOTOR BUENO (Modelo)   =================
# ==========================================================
YMAX_DATA  = 15000.0   # tope físico de los motores
GRAPH_YMAX = 20000.0   # tope del eje para mostrar hasta 20k
=======
from matplotlib.offsetbox import OffsetImage, AnnotationBbox
from PIL import Image, ImageSequence
from pid_controller import PIDController 

# ==========================================================
# ==========   GIF DEL MOTOR (COMPARTIDO)   ================
# (Código del GIF sin cambios)
# ==========================================================
# ... (Código del GIF) ...
gif_frames = []
try:
    gif = Image.open("motor.gif")
    for frame in ImageSequence.Iterator(gif):
        frame = frame.convert("RGBA")
        gif_frames.append(np.array(frame))
    gif_idx_malo = 0
    gif_idx_bueno = 0
except Exception as e:
    print("⚠️ No se pudo cargar motor.gif:", e)
    gif_frames = []
    gif_idx_malo = 0
    gif_idx_bueno = 0

# ==========================================================
# =======   CONFIGURACIÓN DEL CONTROL Y MOTOR MALO   =======
# ==========================================================
# Parámetros del Motor Malo (Lento y con poca ganancia, ej. K=600, tau=1.5)
K_malo, tau_malo, Ts_malo = 600.0, 1.5, 0.2 
motor_rpm_malo = 0.0 # RPM actual del motor malo
u_malo = 0.0         # Voltaje (entrada) actual al motor malo
referencia_malo = 800.0 # RPM de referencia (Setpoint)

motor_on_malo = False
pid_activo_malo = False # NUEVA BANDERA para activar el PID
tiempo_malo = 0.0
hist_time_malo, hist_rpm_malo, hist_u_malo = [], [], []

# Inicializar el Controlador PID
# **AJUSTA ESTAS GANANCIAS** para el Motor Malo (usa las que sintonizaste)
Kp_M, Ki_M, Kd_M = 0.5, 0.1, 0.05 
PID_M = PIDController(Kp_M, Ki_M, Kd_M, dt=Ts_malo, limite_u=1.0) # El límite es 1.0 (PWM) * 1200 RPM

def motor_malo_step(rpm_prev, u, K, tau, Ts):
    """Modelo discreto simple para el Motor Malo."""
    rpm_new = rpm_prev + (Ts/tau) * (-rpm_prev + K * u)
    return max(0.0, min(rpm_new, 1200.0))

>>>>>>> dd43025c

def motor_step(rpm_prev, u, K, tau, Ts):
    rpm_new = rpm_prev + (Ts/tau) * (-rpm_prev + K * u)
    return max(0.0, min(rpm_new, YMAX_DATA))

class MotorBueno:
    def __init__(self, K=15000.0, tau=0.8, Ts=0.1):
        self.K = K
        self.tau = tau
        self.Ts = Ts
        self.rpm = 0.0
        self.running = False
        self.start_time = time.time()
        self.time = []
        self.rpm_history = []
        self.u_history = []

    def reset(self):
        self.rpm = 0.0
        self.running = False
        self.start_time = time.time()
        self.time.clear()
        self.rpm_history.clear()
        self.u_history.clear()

    def step(self):
        u = 1.0 if self.running else 0.0
        self.rpm = motor_step(self.rpm, u, self.K, self.tau, self.Ts)
        t = time.time() - self.start_time
        self.time.append(t)
        self.rpm_history.append(min(self.rpm, YMAX_DATA))
        self.u_history.append(u)

<<<<<<< HEAD
# ==========================================================
# ===============   MOTOR MALO (Aleatorio)   ===============
# ==========================================================
def generate_malo_rpm_and_u():
    u = 1.0 if random.random() < 0.7 else 0.0
    rpm = random.randint(8000, int(YMAX_DATA)) if u == 1.0 else random.randint(0, 1500)
    return rpm, u

# ==========================================================
# ===============   Botón redondeado Canvas   ==============
# ==========================================================
class RoundedButton(tk.Canvas):
    """
    Botón de Canvas con estética cuidada:
    - Fondo blanco, texto negro
    - Borde #d1d5db, sombra sutil
    - Hover y estado presionado
    - Cursor mano
    """
    def __init__(self, master, text, command=None, width=132, height=40, radius=16,
                 bg="#ffffff", fg="#111111",
                 border="#d1d5db", hover_bg="#f5f5f5", active_bg="#eeeeee",
                 shadow="#e5e7eb", font=("Segoe UI", 10, "bold"), **kwargs):
        super().__init__(master, width=width, height=height, highlightthickness=0,
                         bg=master.cget("bg") if hasattr(master, "cget") else "#ffffff", **kwargs)
        self.command = command
        self.radius = radius
        self.fill = bg
        self.hover_fill = hover_bg
        self.active_fill = active_bg
        self.fg = fg
        self.border = border
        self.shadow = shadow
        self.font = font
        self.state_active = False

        self.configure(cursor="hand2")

        w, h, r = width, height, radius
        # Sombra (ligeramente desplazada)
        self.shadow_id = self._round_rect(3, 3, w-1, h-1, r, fill=self.shadow, outline="")
        # Cuerpo
        self.body_id   = self._round_rect(1, 1, w-3, h-3, r, fill=self.fill, outline=self.border)
        # Texto
        self.text_id   = self.create_text(w//2, h//2, text=text, fill=self.fg, font=self.font)

        # Eventos
        for tag in (self.shadow_id, self.body_id, self.text_id):
            self.tag_bind(tag, "<Enter>", self._on_enter)
            self.tag_bind(tag, "<Leave>", self._on_leave)
            self.tag_bind(tag, "<Button-1>", self._on_press)
            self.tag_bind(tag, "<ButtonRelease-1>", self._on_release)

        # También sobre el canvas
        self.bind("<Enter>", self._on_enter)
        self.bind("<Leave>", self._on_leave)
        self.bind("<Button-1>", self._on_press)
        self.bind("<ButtonRelease-1>", self._on_release)

    def _round_rect(self, x1, y1, x2, y2, r, **kwargs):
        """
        Dibuja un rectángulo redondeado “limpio” con 4 arcos y 4 bordes rectos.
        """
        points = [
            x1+r, y1,
            x2-r, y1,
            x2,   y1,
            x2,   y1+r,
            x2,   y2-r,
            x2,   y2,
            x2-r, y2,
            x1+r, y2,
            x1,   y2,
            x1,   y2-r,
            x1,   y1+r,
            x1,   y1
        ]
        # Polígono suavizado + borde
        return self.create_polygon(points, smooth=True, splinesteps=36, **kwargs)

    def _on_enter(self, _):
        if not self.state_active:
            self.itemconfig(self.body_id, fill=self.hover_fill)

    def _on_leave(self, _):
        if not self.state_active:
            self.itemconfig(self.body_id, fill=self.fill)

    def _on_press(self, _):
        self.state_active = True
        self.itemconfig(self.body_id, fill=self.active_fill)

    def _on_release(self, _):
        self.state_active = False
        self.itemconfig(self.body_id, fill=self.hover_fill)
        if callable(self.command):
            self.command()

# ==========================================================
# ===============   APP TKINTER + MATPLOTLIB   =============
# ==========================================================
class App(tk.Tk):
    def __init__(self):
        super().__init__()
        self.title("Motores — 15k RPM + pista estética y autos vectoriales (Start/Pause/Reset)")
        self.geometry("1200x860")

        # ---- Parámetros
        self.XWINDOW = 40.0
        self.UPDATE_MS = 50  # bucle con after

        # ---- Estado general
        self.running = False  # controla BUENO y MALO

        # ---- Estado MALO
        self.tiempo_malo = 0.0
        self.hist_time_malo, self.hist_rpm_malo, self.hist_u_malo = [], [], []

        # ---- Estado BUENO
        self.sim_bueno = MotorBueno()

        # ---- Pista (autos vectoriales)
        self.track_good_x = 0.07
        self.track_bad_x  = 0.07
        self.track_speed_scale = 0.008  # lento para apreciar

        # ---- UI
        self._init_styles()
        self._build_ui()
        self._build_figure()
        self._style_track(self.ax_track)     # FONDO BLANCO de la simulación
        self._setup_track_artists()

        # Atajos (no cambian la lógica)
        self.bind("<space>", lambda e: self._toggle())
        self.bind("<Key-r>", lambda e: self._reset())

        # ---- Bucle (after)
        self._tick()

    # ---------------- Estilos ttk ----------------
    def _init_styles(self):
        style = ttk.Style(self)
        try:
            style.theme_use("clam")
        except:
            pass
        style.configure("Title.TLabel", font=("Segoe UI", 12, "bold"))

    # ---------------- UI ----------------
    def _build_ui(self):
        # NAV blanco
        top = tk.Frame(self, bg="#ffffff", padx=12, pady=12)
        top.pack(side="top", fill="x")

        tk.Label(top, text="Controles", bg="#ffffff", fg="#0f172a",
                 font=("Segoe UI", 12, "bold")).pack(side="left")

        btns = tk.Frame(top, bg="#ffffff")
        btns.pack(side="right")

        RoundedButton(btns, text="▶ Iniciar",  command=self._start).grid(row=0, column=0, padx=6)
        RoundedButton(btns, text="⏸ Pausar",   command=self._pause).grid(row=0, column=1, padx=6)
        RoundedButton(btns, text="⟲ Reiniciar",command=self._reset).grid(row=0, column=2, padx=6)

        # Canvas Matplotlib
        self.fig = Figure(figsize=(11.5, 8.2), dpi=100)
        self.canvas = FigureCanvasTkAgg(self.fig, master=self)
        self.canvas.get_tk_widget().pack(side="top", fill="both", expand=True)

    # ------------- Figure & Axes -------------
    def _build_figure(self):
        gs = self.fig.add_gridspec(3, 2, height_ratios=[1, 1, 1.2], hspace=0.6, wspace=0.35)

        self.ax_track      = self.fig.add_subplot(gs[0, :])
        self.ax_table_malo = self.fig.add_subplot(gs[1, 0])
        self.ax_table_buen = self.fig.add_subplot(gs[1, 1])
        self.ax_graph_malo = self.fig.add_subplot(gs[2, 0])
        self.ax_graph_buen = self.fig.add_subplot(gs[2, 1])

        # ---- Tablas
        column_labels = ["Métrica", "Valor"]
        self.table_malo  = self._make_table(self.ax_table_malo, column_labels)
        self.table_bueno = self._make_table(self.ax_table_buen, column_labels)

        # ---- Gráficas
        self.line_rpm_malo, = self.ax_graph_malo.plot([], [], label="RPM", color="#ef4444", linewidth=2.2)
        self.line_u_malo,   = self.ax_graph_malo.plot([], [], label="Entrada (u)*escala",
                                                      linestyle="--", color="#6b7280")
        self.ax_graph_malo.set_ylim(0, GRAPH_YMAX)
        self.ax_graph_malo.set_xlim(0, self.XWINDOW)
        self.ax_graph_malo.set_title("Motor Malo", fontsize=12)
        self.ax_graph_malo.set_xlabel("Tiempo [s]")
        self.ax_graph_malo.set_ylabel("RPM")
        self.ax_graph_malo.set_yticks([5000, 10000, 15000, 20000])
        self.ax_graph_malo.grid(True, color="#e5e7eb")
        for s in self.ax_graph_malo.spines.values(): s.set_color("#e5e7eb")
        self.ax_graph_malo.legend(loc="upper right")

        self.line_rpm_bueno, = self.ax_graph_buen.plot([], [], label="RPM", color="#2563eb", linewidth=2.2)
        self.line_u_bueno,   = self.ax_graph_buen.plot([], [], label="Entrada (u)*escala",
                                                       linestyle="--", color="#6b7280")
        self.ax_graph_buen.set_ylim(0, GRAPH_YMAX)
        self.ax_graph_buen.set_xlim(0, self.XWINDOW)
        self.ax_graph_buen.set_title("Motor Bueno", fontsize=12)
        self.ax_graph_buen.set_xlabel("Tiempo [s]")
        self.ax_graph_buen.set_ylabel("RPM")
        self.ax_graph_buen.set_yticks([5000, 10000, 15000, 20000])
        self.ax_graph_buen.grid(True, color="#e5e7eb")
        for s in self.ax_graph_buen.spines.values(): s.set_color("#e5e7eb")
        self.ax_graph_buen.legend(loc="upper right")

    def _make_table(self, ax, column_labels):
        rows = [
            ["Tiempo (s)", "0.00"],
            ["Entrada (u)", "0.00"],
            ["RPM actuales", "0.00"],
            ["Sobreimpulso (%)", "0.00"],
            ["Tiempo subida (s)", "0.00"],
            ["Tiempo asentamiento (s)", "0.00"],
            ["Error estacionario", "0.00"],
        ]
        tbl = ax.table(cellText=rows, colLabels=column_labels, loc="center", cellLoc="center")
        tbl.scale(1.3, 1.5)
        ax.axis("off")
        return tbl

    # --------- Estética de la PISTA (fondo blanco) ---------
    def _style_track(self, ax):
        ax.set_facecolor("#ffffff")
        ax.set_xlim(0, 1)
        ax.set_ylim(0, 1)
        ax.axis("off")

        # Carretera en gris claro
        track = FancyBboxPatch((0.04, 0.38), 0.92, 0.24,
                               boxstyle="round,pad=0.01,rounding_size=0.03",
                               linewidth=0, facecolor="#e5e7eb")
        ax.add_patch(track)

        # línea central
        ax.plot([0.06, 0.94], [0.5, 0.5], lw=7.0, color="#9ca3af", solid_capstyle="round")

        # marcas verticales
        for i in range(12):
            x = 0.06 + i * (0.88 / 11)
            ax.plot([x, x], [0.46, 0.54], lw=2.4, color="#94a3b8", solid_capstyle="round")

    # ------------- Autos vectoriales -------------
    def _setup_track_artists(self):
        self.car_w, self.car_h = 0.06, 0.07

        # BUENO (azul)
        xb, yb = self.track_good_x, 0.57
        self.good_body = FancyBboxPatch((xb - self.car_w/2, yb - self.car_h/2), self.car_w, self.car_h,
                                        boxstyle="round,pad=0.01,rounding_size=0.015",
                                        fc="#2563eb", ec="none")
        self.good_glass = Polygon([[xb - 0.018, yb + 0.01],
                                   [xb + 0.018, yb + 0.01],
                                   [xb,          yb + 0.032]],
                                  closed=True, fc="#93c5fd", ec="none", alpha=0.9)
        self.good_l1 = Circle((xb - 0.022, yb - 0.028), 0.007, fc="#fde68a", ec="none")
        self.good_l2 = Circle((xb + 0.022, yb - 0.028), 0.007, fc="#fde68a", ec="none")
        self.good_w1 = Circle((xb - 0.025, yb - 0.035), 0.012, fc="#0b0d10", ec="#111", lw=0.3)
        self.good_w2 = Circle((xb + 0.025, yb - 0.035), 0.012, fc="#0b0d10", ec="#111", lw=0.3)
        self.good_shadow = Circle((xb, yb + 0.002), 0.035, fc="#000000", ec="none", alpha=0.06)
        self.good_label = self.ax_track.text(xb, yb + 0.055, "BUENO: 0 RPM", ha="center", va="bottom",
                                             color="#111111", fontsize=10, weight="bold")

        # MALO (naranja)
        xm, ym = self.track_bad_x, 0.43
        self.bad_body = FancyBboxPatch((xm - self.car_w/2, ym - self.car_h/2), self.car_w, self.car_h,
                                       boxstyle="round,pad=0.01,rounding_size=0.015",
                                       fc="#f97316", ec="none")
        self.bad_glass = Polygon([[xm - 0.018, ym + 0.01],
                                  [xm + 0.018, ym + 0.01],
                                  [xm,          ym + 0.032]],
                                 closed=True, fc="#fed7aa", ec="none", alpha=0.9)
        self.bad_l1 = Circle((xm - 0.022, ym - 0.028), 0.007, fc="#fde68a", ec="none")
        self.bad_l2 = Circle((xm + 0.022, ym - 0.028), 0.007, fc="#fde68a", ec="none")
        self.bad_w1 = Circle((xm - 0.025, ym - 0.035), 0.012, fc="#0b0d10", ec="#111", lw=0.3)
        self.bad_w2 = Circle((xm + 0.025, ym - 0.035), 0.012, fc="#0b0d10", ec="#111", lw=0.3)
        self.bad_shadow = Circle((xm, ym + 0.002), 0.035, fc="#000000", ec="none", alpha=0.06)
        self.bad_label = self.ax_track.text(xm, ym - 0.055, "MALO: 0 RPM", ha="center", va="top",
                                            color="#111111", fontsize=10, weight="bold")

        for a in [self.good_shadow, self.good_body, self.good_glass, self.good_l1, self.good_l2,
                  self.good_w1, self.good_w2,
                  self.bad_shadow, self.bad_body, self.bad_glass, self.bad_l1, self.bad_l2,
                  self.bad_w1, self.bad_w2]:
            self.ax_track.add_patch(a)

    def _track_move(self, which: str, x_center: float, rpm: float):
        if which == "good":
            body, glass, l1, l2, w1, w2, label, y = (
                self.good_body, self.good_glass, self.good_l1, self.good_l2,
                self.good_w1, self.good_w2, self.good_label, 0.57
            )
        else:
            body, glass, l1, l2, w1, w2, label, y = (
                self.bad_body, self.bad_glass, self.bad_l1, self.bad_l2,
                self.bad_w1, self.bad_w2, self.bad_label, 0.43
            )

        body.set_bounds(x_center - 0.03, y - 0.035, 0.06, 0.07)
        glass.set_xy(np.array([[x_center - 0.018, y + 0.01],
                               [x_center + 0.018, y + 0.01],
                               [x_center,          y + 0.032]]))
        l1.center = (x_center - 0.022, y - 0.028)
        l2.center = (x_center + 0.022, y - 0.028)
        w1.center = (x_center - 0.025, y - 0.035)
        w2.center = (x_center + 0.025, y - 0.035)
        label.set_position((x_center, y + (0.055 if which == "good" else -0.055)))
        label.set_text(("BUENO" if which == "good" else "MALO") + f": {int(rpm)} RPM")

    # ---------------- Controles ----------------
    def _toggle(self):
        if self.running:
            self._pause()
        else:
            self._start()

    def _start(self):
        self.running = True
        self.sim_bueno.running = True

    def _pause(self):
        self.running = False
        self.sim_bueno.running = False

    def _reset(self, *_):
        self.running = False
        self.sim_bueno.reset()
        # Malo
        self.tiempo_malo = 0.0
        self.hist_time_malo.clear(); self.hist_rpm_malo.clear(); self.hist_u_malo.clear()
        # Pista
        self.track_good_x = 0.07
        self.track_bad_x  = 0.07
        # Curvas
        self.line_rpm_malo.set_data([], []); self.line_u_malo.set_data([], [])
        self.line_rpm_bueno.set_data([], []); self.line_u_bueno.set_data([], [])
        # Tablas -> 0.00
        for i in range(1,8):
            self.table_malo._cells[(i,1)].get_text().set_text("0.00")
            self.table_bueno._cells[(i,1)].get_text().set_text("0.00")
        # Etiquetas/autos
        self._track_move("good", self.track_good_x, 0.0)
        self._track_move("bad",  self.track_bad_x,  0.0)
        self.canvas.draw_idle()

    # ---------------- Bucle (after) ----------------
    def _tick(self):
        if self.running:
            # ---- MALO ----
            rpm_m, u_m = generate_malo_rpm_and_u()
            self.tiempo_malo += 0.2
            t_now = time.time()
            if not self.hist_time_malo:
                self._t0_malo = t_now
            self.hist_time_malo.append(t_now)
            self.hist_rpm_malo.append(min(rpm_m, YMAX_DATA))
            self.hist_u_malo.append(u_m)

            # ventana 40s
            while len(self.hist_time_malo) > 0 and (self.hist_time_malo[-1] - self.hist_time_malo[0]) > self.XWINDOW:
                self.hist_time_malo.pop(0); self.hist_rpm_malo.pop(0); self.hist_u_malo.pop(0)

            times_rel_malo = [tt - self.hist_time_malo[0] for tt in self.hist_time_malo]
            self.line_rpm_malo.set_data(times_rel_malo, self.hist_rpm_malo)
            self.line_u_malo.set_data(times_rel_malo, [uu * GRAPH_YMAX for uu in self.hist_u_malo])

            # tabla MALO
            last_t_m = times_rel_malo[-1] if times_rel_malo else 0
            last_u_m = self.hist_u_malo[-1] if self.hist_u_malo else 0.0
            last_rpm_m = self.hist_rpm_malo[-1] if self.hist_rpm_malo else 0.0
            vals_m = [last_t_m, last_u_m, last_rpm_m,
                      random.uniform(5,20), random.uniform(0.5,2),
                      random.uniform(2,6),  random.uniform(0,0.2)]
            for i, v in enumerate(vals_m):
                self.table_malo._cells[(i+1,1)].get_text().set_text(f"{v:.2f}")

            # avance auto MALO
            v_bad = (last_rpm_m / YMAX_DATA) * self.track_speed_scale
            self.track_bad_x = 0.06 + ((self.track_bad_x - 0.06 + v_bad) % 0.88)

            # ---- BUENO ----
            self.sim_bueno.step()
            if self.sim_bueno.rpm_history:
                self.sim_bueno.rpm_history[-1] = min(self.sim_bueno.rpm_history[-1], YMAX_DATA)

            if self.sim_bueno.time:
                times = np.array(self.sim_bueno.time)
                t0 = times[0]
                times_rel_b = times - t0
                mask = (times_rel_b >= max(0, times_rel_b[-1] - self.XWINDOW))
                times_rel_win = times_rel_b[mask]
                rpm_win = np.array(self.sim_bueno.rpm_history)[mask]
                u_win   = np.array(self.sim_bueno.u_history)[mask]

                self.line_rpm_bueno.set_data(times_rel_win, rpm_win)
                self.line_u_bueno.set_data(times_rel_win, u_win * GRAPH_YMAX)

                # tabla BUENO
                last_t_b = times_rel_win[-1] if len(times_rel_win) else 0.0
                last_u_b = float(u_win[-1]) if len(u_win) else 0.0
                last_rpm_b = float(rpm_win[-1]) if len(rpm_win) else 0.0
                vals_b = [last_t_b, last_u_b, last_rpm_b,
                          random.uniform(5,15), random.uniform(0.5,1.5),
                          random.uniform(2,4),  random.uniform(0,0.1)]
                for i, v in enumerate(vals_b):
                    self.table_bueno._cells[(i+1,1)].get_text().set_text(f"{v:.2f}")

                # avance auto BUENO
                v_good = (last_rpm_b / YMAX_DATA) * self.track_speed_scale
                self.track_good_x = 0.06 + ((self.track_good_x - 0.06 + v_good) % 0.88)

        # --------- siempre reubica autos y ajusta ejes ----------
        rpm_bad_now = self.hist_rpm_malo[-1] if self.hist_rpm_malo else 0.0
        rpm_good_now = self.sim_bueno.rpm if hasattr(self.sim_bueno, "rpm") else 0.0
        self._track_move("good", self.track_good_x, rpm_good_now)
        self._track_move("bad",  self.track_bad_x,  rpm_bad_now)

        # xlim malo
        if self.hist_time_malo:
            tspan_m = self.hist_time_malo[-1] - self.hist_time_malo[0]
            self.ax_graph_malo.set_xlim(0, max(1, tspan_m))
        # xlim bueno
        if self.sim_bueno.time:
            times_rel_b = np.array(self.sim_bueno.time) - self.sim_bueno.time[0]
            if len(times_rel_b):
                self.ax_graph_buen.set_xlim(0, max(1, times_rel_b[-1] - max(0, times_rel_b[-1] - self.XWINDOW)))

        self.canvas.draw_idle()
        self.after(self.UPDATE_MS, self._tick)

# ----------------- Entry -----------------
if __name__ == "__main__":
    app = App()
    app.mainloop()
=======
sim_bueno = MotorBueno()

# ==========================================================
# ===============   FIGURA GENERAL (SIMÉTRICA)  ============
# ... (Código de Subplots y configuración general) ...
# ==========================================================
fig = plt.figure(figsize=(14, 10))

ax_img_malo   = plt.subplot2grid((3,2),(0,0))
ax_img_bueno  = plt.subplot2grid((3,2),(0,1))
ax_table_malo = plt.subplot2grid((3,2),(1,0))
ax_table_bueno= plt.subplot2grid((3,2),(1,1))
ax_graph_malo = plt.subplot2grid((3,2),(2,0))
ax_graph_bueno= plt.subplot2grid((3,2),(2,1))

plt.subplots_adjust(bottom=0.18, hspace=0.6, wspace=0.4)

# ... (Configuración de Dibujo y Tablas sin cambios) ...
# ==========================================================
# ===============   DIBUJO MOTOR MALO   ====================
# ==========================================================
motor_circle_malo = patches.Circle((0.5, 0.5), 0.2, color='gray', ec='black')
ax_img_malo.add_patch(motor_circle_malo)
status_text_malo = ax_img_malo.text(0.5, 0.85, "Motor Malo: APAGADO",
                                     ha="center", fontsize=11, color="red")

motor_imagebox_malo = None
if gif_frames:
    imagebox = OffsetImage(gif_frames[0], zoom=0.25)
    motor_imagebox_malo = AnnotationBbox(imagebox, (0.5, 0.5), frameon=False)
    ax_img_malo.add_artist(motor_imagebox_malo)

ax_img_malo.set_xlim(0,1); ax_img_malo.set_ylim(0,1)
ax_img_malo.axis("off")

# Tabla motor malo
column_labels = ["Métrica", "Valor"]
metrics_malo = [
    ["Tiempo (s)", "0.00"],
    ["Entrada (u)", "0.00"],
    ["RPM actuales", "0.00"],
    ["Sobreimpulso (%)", "0.00"],
    ["Tiempo subida (s)", "0.00"],
    ["Tiempo asentamiento (s)", "0.00"],
    ["Error estacionario", "0.00"],
]
table_malo = ax_table_malo.table(cellText=metrics_malo, colLabels=column_labels, loc="center", cellLoc="center")
table_malo.scale(1.3, 1.5)
ax_table_malo.axis("off")

# ... (Configuración de Motor Bueno sin cambios) ...
# ==========================================================
# ===============   DIBUJO MOTOR BUENO   ===================
# ==========================================================
motor_circle_bueno = patches.Circle((0.5, 0.5), 0.2, color='gray', ec='black')
ax_img_bueno.add_patch(motor_circle_bueno)
status_text_bueno = ax_img_bueno.text(0.5, 0.85, "Motor Bueno: APAGADO",
                                     ha="center", fontsize=11, color="red")

motor_imagebox_bueno = None
if gif_frames:
    imagebox = OffsetImage(gif_frames[0], zoom=0.25)
    motor_imagebox_bueno = AnnotationBbox(imagebox, (0.5, 0.5), frameon=False)
    ax_img_bueno.add_artist(motor_imagebox_bueno)

ax_img_bueno.set_xlim(0,1); ax_img_bueno.set_ylim(0,1)
ax_img_bueno.axis("off")

# Tabla motor bueno
metrics_bueno = [
    ["Tiempo (s)", "0.00"],
    ["Entrada (u)", "0.00"],
    ["RPM actuales", "0.00"],
    ["Sobreimpulso (%)", "0.00"],
    ["Tiempo subida (s)", "0.00"],
    ["Tiempo asentamiento (s)", "0.00"],
    ["Error estacionario", "0.00"],
]
table_bueno = ax_table_bueno.table(cellText=metrics_bueno, colLabels=column_labels, loc="center", cellLoc="center")
table_bueno.scale(1.3, 1.5)
ax_table_bueno.axis("off")

# ... (Configuración de Gráficas sin cambios) ...
# ==========================================================
# ===============   GRAFICAS (MISMO FORMATO)  ==============
# ==========================================================
YMAX = 1200.0
XWINDOW = 40

line_rpm_malo, = ax_graph_malo.plot([], [], label="RPM", color="red", linewidth=2)
line_u_malo,   = ax_graph_malo.plot([], [], label="Entrada (u)*1200", linestyle="--", color="black")
ax_graph_malo.set_ylim(0, YMAX)
ax_graph_malo.set_xlim(0, XWINDOW)
ax_graph_malo.set_title("Motor Malo", fontsize=12)
ax_graph_malo.set_xlabel("Tiempo [s]")
ax_graph_malo.set_ylabel("RPM")
ax_graph_malo.legend(); ax_graph_malo.grid(True)

line_rpm_bueno, = ax_graph_bueno.plot([], [], label="RPM", color="blue", linewidth=2)
line_u_bueno,   = ax_graph_bueno.plot([], [], label="Entrada (u)*1200", linestyle="--", color="black")
ax_graph_bueno.set_ylim(0, YMAX)
ax_graph_bueno.set_xlim(0, XWINDOW)
ax_graph_bueno.set_title("Motor Bueno", fontsize=12)
ax_graph_bueno.set_xlabel("Tiempo [s]")
ax_graph_bueno.set_ylabel("RPM")
ax_graph_bueno.legend(); ax_graph_bueno.grid(True)


# ==========================================================
# ===============   FUNCIONES UPDATE (MODIFICADO)   =========
# ==========================================================
start_time = time.time()
def update(frame):
    global tiempo_malo, gif_idx_malo, gif_idx_bueno, motor_rpm_malo, u_malo

    t_now = time.time() - start_time
    Ts = 0.2 # Intervalo de la animación (usado como paso de tiempo de simulación)

    # -------- MOTOR MALO --------
    if motor_on_malo:
        # ----------------------------------------------------
        # 🔥🔥🔥 CÓDIGO CLAVE DEL PID 🔥🔥🔥
        # ----------------------------------------------------
        if pid_activo_malo:
            # 1. El PID calcula el nuevo voltaje (u_malo)
            u_malo = PID_M.calcular_salida(referencia_malo, motor_rpm_malo)
            # 2. El motor avanza un paso con ese voltaje (u_malo)
            motor_rpm_malo = motor_malo_step(motor_rpm_malo, u_malo, K_malo, tau_malo, Ts_malo)
            
            # (El texto del botón puede cambiar en la función del botón)

        else: 
            # Modo Lazo Abierto (o con ruido, como estaba antes)
            # Solo si el motor debe estar encendido (u=1.0)
            u_malo = 1.0 
            motor_rpm_malo = motor_malo_step(motor_rpm_malo, u_malo, K_malo, tau_malo, Ts_malo)
            
            # Opcional: añadir ruido para simular el comportamiento 'malo'
            motor_rpm_malo += random.uniform(-100, 100)
            motor_rpm_malo = max(0, min(motor_rpm_malo, YMAX))
            # u_malo = 1.0 if random.random() < 0.7 else 0.0 # Opción ruído de voltaje
        
        rpm_m = motor_rpm_malo
        
        tiempo_malo += Ts
        hist_time_malo.append(t_now)
        hist_rpm_malo.append(min(rpm_m, YMAX))
        hist_u_malo.append(u_malo)

        while len(hist_time_malo) > 0 and (hist_time_malo[-1] - hist_time_malo[0]) > XWINDOW:
            hist_time_malo.pop(0); hist_rpm_malo.pop(0); hist_u_malo.pop(0)

        times_rel = [tt - hist_time_malo[0] for tt in hist_time_malo]
        line_rpm_malo.set_data(times_rel, hist_rpm_malo)
        line_u_malo.set_data(times_rel, [uu * YMAX for uu in hist_u_malo])

        motor_circle_malo.set_color("green")
        status_text_malo.set_text(f"Motor Malo: ENCENDIDO (PID: {'ON' if pid_activo_malo else 'OFF'})")
        status_text_malo.set_color("green")

        if gif_frames and motor_imagebox_malo:
            gif_idx_malo = (gif_idx_malo + 1) % len(gif_frames)
            motor_imagebox_malo.offsetbox = OffsetImage(gif_frames[gif_idx_malo], zoom=0.25)

        # actualizar tabla
        # Se requiere lógica para calcular métricas de respuesta aquí (no solo aleatorias)
        last_t = times_rel[-1] if times_rel else 0
        last_u, last_rpm = hist_u_malo[-1], hist_rpm_malo[-1]
        
        # Estas métricas siguen siendo aleatorias, deberían calcularse de hist_rpm_malo
        vals = [last_t, last_u, last_rpm, random.uniform(5,20), random.uniform(0.5,2), random.uniform(2,6), (referencia_malo - last_rpm)/referencia_malo]
        for i, v in enumerate(vals):
            table_malo._cells[(i+1,1)].get_text().set_text(f"{v:.2f}")
    else:
        # Si el motor está apagado, se resetea todo
        u_malo = 0.0
        motor_rpm_malo = 0.0
        PID_M.integral = 0.0 # Reset de la integral es clave al apagar
        PID_M.error_anterior = 0.0
        motor_circle_malo.set_color("gray")
        status_text_malo.set_text(f"Motor Malo: APAGADO (PID: {'ON' if pid_activo_malo else 'OFF'})")
        status_text_malo.set_color("red")
        if gif_frames and motor_imagebox_malo:
            motor_imagebox_malo.offsetbox = OffsetImage(gif_frames[0], zoom=0.25)


    # -------- MOTOR BUENO --------
    # ... (Código de Motor Bueno sin cambios) ...
    sim_bueno.step()
    if sim_bueno.rpm_history: sim_bueno.rpm_history[-1] = min(sim_bueno.rpm_history[-1], YMAX)

    if sim_bueno.running:
        motor_circle_bueno.set_color("green")
        status_text_bueno.set_text("Motor Bueno: ENCENDIDO")
        status_text_bueno.set_color("green")
    else:
        motor_circle_bueno.set_color("gray")
        status_text_bueno.set_text("Motor Bueno: APAGADO")
        status_text_bueno.set_color("red")

    if sim_bueno.time:
        times = np.array(sim_bueno.time)
        t0 = times[0]
        times_rel = times - t0
        mask = (times_rel >= max(0, times_rel[-1] - XWINDOW))
        times_rel_win = times_rel[mask]
        rpm_win = np.array(sim_bueno.rpm_history)[mask]
        u_win   = np.array(sim_bueno.u_history)[mask]

        line_rpm_bueno.set_data(times_rel_win, rpm_win)
        line_u_bueno.set_data(times_rel_win, u_win * YMAX)

        # actualizar tabla
        last_t = times_rel_win[-1] if len(times_rel_win) else 0.0
        last_u = float(u_win[-1]) if len(u_win) else 0.0
        last_rpm = float(rpm_win[-1]) if len(rpm_win) else 0.0
        vals = [last_t, last_u, last_rpm, random.uniform(5,15), random.uniform(0.5,1.5), random.uniform(2,4), random.uniform(0,0.1)]
        for i, v in enumerate(vals):
            table_bueno._cells[(i+1,1)].get_text().set_text(f"{v:.2f}")

        if gif_frames and motor_imagebox_bueno and sim_bueno.running:
            gif_idx_bueno = (gif_idx_bueno + 1) % len(gif_frames)
            motor_imagebox_bueno.offsetbox = OffsetImage(gif_frames[gif_idx_bueno], zoom=0.25)
        elif gif_frames and motor_imagebox_bueno:
            motor_imagebox_bueno.offsetbox = OffsetImage(gif_frames[0], zoom=0.25)

    return (line_rpm_malo, line_u_malo, line_rpm_bueno, line_u_bueno)

ax_enc_malo = plt.axes([0.12, 0.03, 0.15, 0.06])
ax_apag_malo= plt.axes([0.30, 0.03, 0.15, 0.06])
ax_pid_malo = plt.axes([0.12, 0.10, 0.33, 0.06]) # Nuevo botón para el PID

btn_enc_malo= Button(ax_enc_malo, "Encender Malo", color="lightgreen")
btn_apag_malo= Button(ax_apag_malo, "Apagar Malo", color="lightcoral")
btn_pid_malo= Button(ax_pid_malo, "Aplicar PID (OFF)", color="lightblue") # Inicialmente OFF

ax_enc_bueno= plt.axes([0.55, 0.03, 0.15, 0.06])
ax_apag_bueno=plt.axes([0.73, 0.03, 0.15, 0.06])
btn_enc_bueno= Button(ax_enc_bueno, "Encender Bueno", color="lightgreen")
btn_apag_bueno= Button(ax_apag_bueno, "Apagar Bueno", color="lightcoral")

def encender_malo(event): global motor_on_malo; motor_on_malo=True
def apagar_malo(event): global motor_on_malo; motor_on_malo=False

def toggle_pid_malo(event):
    """Activa/Desactiva el control PID y resetea la memoria integral."""
    global pid_activo_malo
    pid_activo_malo = not pid_activo_malo
    
    # Resetear el PID al cambiar de modo para evitar un salto brusco.
    PID_M.integral = 0.0
    PID_M.error_anterior = 0.0

    if pid_activo_malo:
        btn_pid_malo.label.set_text("Aplicar PID (ON) - Setpoint: 600 RPM")
        btn_pid_malo.color = "gold" # Cambia el color para indicar que está activo
    else:
        btn_pid_malo.label.set_text("Aplicar PID (OFF)")
        btn_pid_malo.color = "lightblue"


def encender_bueno(event): sim_bueno.running=True
def apagar_bueno(event):  sim_bueno.running=False

btn_enc_malo.on_clicked(encender_malo); btn_apag_malo.on_clicked(apagar_malo)
btn_enc_bueno.on_clicked(encender_bueno); btn_apag_bueno.on_clicked(apagar_bueno)
btn_pid_malo.on_clicked(toggle_pid_malo) # Conectar el nuevo botón

# ==========================================================
# ===============   ANIMACIÓN GENERAL   ====================
# ==========================================================
ani = FuncAnimation(fig, update, interval=Ts_malo*1000, blit=False) 
plt.show()
>>>>>>> dd43025c
<|MERGE_RESOLUTION|>--- conflicted
+++ resolved
@@ -6,7 +6,6 @@
 from matplotlib.patches import Circle, FancyBboxPatch, Polygon
 import random
 import time
-<<<<<<< HEAD
 import tkinter as tk
 from tkinter import ttk
 
@@ -15,55 +14,6 @@
 # ==========================================================
 YMAX_DATA  = 15000.0   # tope físico de los motores
 GRAPH_YMAX = 20000.0   # tope del eje para mostrar hasta 20k
-=======
-from matplotlib.offsetbox import OffsetImage, AnnotationBbox
-from PIL import Image, ImageSequence
-from pid_controller import PIDController 
-
-# ==========================================================
-# ==========   GIF DEL MOTOR (COMPARTIDO)   ================
-# (Código del GIF sin cambios)
-# ==========================================================
-# ... (Código del GIF) ...
-gif_frames = []
-try:
-    gif = Image.open("motor.gif")
-    for frame in ImageSequence.Iterator(gif):
-        frame = frame.convert("RGBA")
-        gif_frames.append(np.array(frame))
-    gif_idx_malo = 0
-    gif_idx_bueno = 0
-except Exception as e:
-    print("⚠️ No se pudo cargar motor.gif:", e)
-    gif_frames = []
-    gif_idx_malo = 0
-    gif_idx_bueno = 0
-
-# ==========================================================
-# =======   CONFIGURACIÓN DEL CONTROL Y MOTOR MALO   =======
-# ==========================================================
-# Parámetros del Motor Malo (Lento y con poca ganancia, ej. K=600, tau=1.5)
-K_malo, tau_malo, Ts_malo = 600.0, 1.5, 0.2 
-motor_rpm_malo = 0.0 # RPM actual del motor malo
-u_malo = 0.0         # Voltaje (entrada) actual al motor malo
-referencia_malo = 800.0 # RPM de referencia (Setpoint)
-
-motor_on_malo = False
-pid_activo_malo = False # NUEVA BANDERA para activar el PID
-tiempo_malo = 0.0
-hist_time_malo, hist_rpm_malo, hist_u_malo = [], [], []
-
-# Inicializar el Controlador PID
-# **AJUSTA ESTAS GANANCIAS** para el Motor Malo (usa las que sintonizaste)
-Kp_M, Ki_M, Kd_M = 0.5, 0.1, 0.05 
-PID_M = PIDController(Kp_M, Ki_M, Kd_M, dt=Ts_malo, limite_u=1.0) # El límite es 1.0 (PWM) * 1200 RPM
-
-def motor_malo_step(rpm_prev, u, K, tau, Ts):
-    """Modelo discreto simple para el Motor Malo."""
-    rpm_new = rpm_prev + (Ts/tau) * (-rpm_prev + K * u)
-    return max(0.0, min(rpm_new, 1200.0))
-
->>>>>>> dd43025c
 
 def motor_step(rpm_prev, u, K, tau, Ts):
     rpm_new = rpm_prev + (Ts/tau) * (-rpm_prev + K * u)
@@ -97,7 +47,6 @@
         self.rpm_history.append(min(self.rpm, YMAX_DATA))
         self.u_history.append(u)
 
-<<<<<<< HEAD
 # ==========================================================
 # ===============   MOTOR MALO (Aleatorio)   ===============
 # ==========================================================
@@ -196,6 +145,7 @@
         if callable(self.command):
             self.command()
 
+# ... (Configuración de Motor Bueno sin cambios) ...
 # ==========================================================
 # ===============   APP TKINTER + MATPLOTLIB   =============
 # ==========================================================
@@ -537,279 +487,4 @@
 # ----------------- Entry -----------------
 if __name__ == "__main__":
     app = App()
-    app.mainloop()
-=======
-sim_bueno = MotorBueno()
-
-# ==========================================================
-# ===============   FIGURA GENERAL (SIMÉTRICA)  ============
-# ... (Código de Subplots y configuración general) ...
-# ==========================================================
-fig = plt.figure(figsize=(14, 10))
-
-ax_img_malo   = plt.subplot2grid((3,2),(0,0))
-ax_img_bueno  = plt.subplot2grid((3,2),(0,1))
-ax_table_malo = plt.subplot2grid((3,2),(1,0))
-ax_table_bueno= plt.subplot2grid((3,2),(1,1))
-ax_graph_malo = plt.subplot2grid((3,2),(2,0))
-ax_graph_bueno= plt.subplot2grid((3,2),(2,1))
-
-plt.subplots_adjust(bottom=0.18, hspace=0.6, wspace=0.4)
-
-# ... (Configuración de Dibujo y Tablas sin cambios) ...
-# ==========================================================
-# ===============   DIBUJO MOTOR MALO   ====================
-# ==========================================================
-motor_circle_malo = patches.Circle((0.5, 0.5), 0.2, color='gray', ec='black')
-ax_img_malo.add_patch(motor_circle_malo)
-status_text_malo = ax_img_malo.text(0.5, 0.85, "Motor Malo: APAGADO",
-                                     ha="center", fontsize=11, color="red")
-
-motor_imagebox_malo = None
-if gif_frames:
-    imagebox = OffsetImage(gif_frames[0], zoom=0.25)
-    motor_imagebox_malo = AnnotationBbox(imagebox, (0.5, 0.5), frameon=False)
-    ax_img_malo.add_artist(motor_imagebox_malo)
-
-ax_img_malo.set_xlim(0,1); ax_img_malo.set_ylim(0,1)
-ax_img_malo.axis("off")
-
-# Tabla motor malo
-column_labels = ["Métrica", "Valor"]
-metrics_malo = [
-    ["Tiempo (s)", "0.00"],
-    ["Entrada (u)", "0.00"],
-    ["RPM actuales", "0.00"],
-    ["Sobreimpulso (%)", "0.00"],
-    ["Tiempo subida (s)", "0.00"],
-    ["Tiempo asentamiento (s)", "0.00"],
-    ["Error estacionario", "0.00"],
-]
-table_malo = ax_table_malo.table(cellText=metrics_malo, colLabels=column_labels, loc="center", cellLoc="center")
-table_malo.scale(1.3, 1.5)
-ax_table_malo.axis("off")
-
-# ... (Configuración de Motor Bueno sin cambios) ...
-# ==========================================================
-# ===============   DIBUJO MOTOR BUENO   ===================
-# ==========================================================
-motor_circle_bueno = patches.Circle((0.5, 0.5), 0.2, color='gray', ec='black')
-ax_img_bueno.add_patch(motor_circle_bueno)
-status_text_bueno = ax_img_bueno.text(0.5, 0.85, "Motor Bueno: APAGADO",
-                                     ha="center", fontsize=11, color="red")
-
-motor_imagebox_bueno = None
-if gif_frames:
-    imagebox = OffsetImage(gif_frames[0], zoom=0.25)
-    motor_imagebox_bueno = AnnotationBbox(imagebox, (0.5, 0.5), frameon=False)
-    ax_img_bueno.add_artist(motor_imagebox_bueno)
-
-ax_img_bueno.set_xlim(0,1); ax_img_bueno.set_ylim(0,1)
-ax_img_bueno.axis("off")
-
-# Tabla motor bueno
-metrics_bueno = [
-    ["Tiempo (s)", "0.00"],
-    ["Entrada (u)", "0.00"],
-    ["RPM actuales", "0.00"],
-    ["Sobreimpulso (%)", "0.00"],
-    ["Tiempo subida (s)", "0.00"],
-    ["Tiempo asentamiento (s)", "0.00"],
-    ["Error estacionario", "0.00"],
-]
-table_bueno = ax_table_bueno.table(cellText=metrics_bueno, colLabels=column_labels, loc="center", cellLoc="center")
-table_bueno.scale(1.3, 1.5)
-ax_table_bueno.axis("off")
-
-# ... (Configuración de Gráficas sin cambios) ...
-# ==========================================================
-# ===============   GRAFICAS (MISMO FORMATO)  ==============
-# ==========================================================
-YMAX = 1200.0
-XWINDOW = 40
-
-line_rpm_malo, = ax_graph_malo.plot([], [], label="RPM", color="red", linewidth=2)
-line_u_malo,   = ax_graph_malo.plot([], [], label="Entrada (u)*1200", linestyle="--", color="black")
-ax_graph_malo.set_ylim(0, YMAX)
-ax_graph_malo.set_xlim(0, XWINDOW)
-ax_graph_malo.set_title("Motor Malo", fontsize=12)
-ax_graph_malo.set_xlabel("Tiempo [s]")
-ax_graph_malo.set_ylabel("RPM")
-ax_graph_malo.legend(); ax_graph_malo.grid(True)
-
-line_rpm_bueno, = ax_graph_bueno.plot([], [], label="RPM", color="blue", linewidth=2)
-line_u_bueno,   = ax_graph_bueno.plot([], [], label="Entrada (u)*1200", linestyle="--", color="black")
-ax_graph_bueno.set_ylim(0, YMAX)
-ax_graph_bueno.set_xlim(0, XWINDOW)
-ax_graph_bueno.set_title("Motor Bueno", fontsize=12)
-ax_graph_bueno.set_xlabel("Tiempo [s]")
-ax_graph_bueno.set_ylabel("RPM")
-ax_graph_bueno.legend(); ax_graph_bueno.grid(True)
-
-
-# ==========================================================
-# ===============   FUNCIONES UPDATE (MODIFICADO)   =========
-# ==========================================================
-start_time = time.time()
-def update(frame):
-    global tiempo_malo, gif_idx_malo, gif_idx_bueno, motor_rpm_malo, u_malo
-
-    t_now = time.time() - start_time
-    Ts = 0.2 # Intervalo de la animación (usado como paso de tiempo de simulación)
-
-    # -------- MOTOR MALO --------
-    if motor_on_malo:
-        # ----------------------------------------------------
-        # 🔥🔥🔥 CÓDIGO CLAVE DEL PID 🔥🔥🔥
-        # ----------------------------------------------------
-        if pid_activo_malo:
-            # 1. El PID calcula el nuevo voltaje (u_malo)
-            u_malo = PID_M.calcular_salida(referencia_malo, motor_rpm_malo)
-            # 2. El motor avanza un paso con ese voltaje (u_malo)
-            motor_rpm_malo = motor_malo_step(motor_rpm_malo, u_malo, K_malo, tau_malo, Ts_malo)
-            
-            # (El texto del botón puede cambiar en la función del botón)
-
-        else: 
-            # Modo Lazo Abierto (o con ruido, como estaba antes)
-            # Solo si el motor debe estar encendido (u=1.0)
-            u_malo = 1.0 
-            motor_rpm_malo = motor_malo_step(motor_rpm_malo, u_malo, K_malo, tau_malo, Ts_malo)
-            
-            # Opcional: añadir ruido para simular el comportamiento 'malo'
-            motor_rpm_malo += random.uniform(-100, 100)
-            motor_rpm_malo = max(0, min(motor_rpm_malo, YMAX))
-            # u_malo = 1.0 if random.random() < 0.7 else 0.0 # Opción ruído de voltaje
-        
-        rpm_m = motor_rpm_malo
-        
-        tiempo_malo += Ts
-        hist_time_malo.append(t_now)
-        hist_rpm_malo.append(min(rpm_m, YMAX))
-        hist_u_malo.append(u_malo)
-
-        while len(hist_time_malo) > 0 and (hist_time_malo[-1] - hist_time_malo[0]) > XWINDOW:
-            hist_time_malo.pop(0); hist_rpm_malo.pop(0); hist_u_malo.pop(0)
-
-        times_rel = [tt - hist_time_malo[0] for tt in hist_time_malo]
-        line_rpm_malo.set_data(times_rel, hist_rpm_malo)
-        line_u_malo.set_data(times_rel, [uu * YMAX for uu in hist_u_malo])
-
-        motor_circle_malo.set_color("green")
-        status_text_malo.set_text(f"Motor Malo: ENCENDIDO (PID: {'ON' if pid_activo_malo else 'OFF'})")
-        status_text_malo.set_color("green")
-
-        if gif_frames and motor_imagebox_malo:
-            gif_idx_malo = (gif_idx_malo + 1) % len(gif_frames)
-            motor_imagebox_malo.offsetbox = OffsetImage(gif_frames[gif_idx_malo], zoom=0.25)
-
-        # actualizar tabla
-        # Se requiere lógica para calcular métricas de respuesta aquí (no solo aleatorias)
-        last_t = times_rel[-1] if times_rel else 0
-        last_u, last_rpm = hist_u_malo[-1], hist_rpm_malo[-1]
-        
-        # Estas métricas siguen siendo aleatorias, deberían calcularse de hist_rpm_malo
-        vals = [last_t, last_u, last_rpm, random.uniform(5,20), random.uniform(0.5,2), random.uniform(2,6), (referencia_malo - last_rpm)/referencia_malo]
-        for i, v in enumerate(vals):
-            table_malo._cells[(i+1,1)].get_text().set_text(f"{v:.2f}")
-    else:
-        # Si el motor está apagado, se resetea todo
-        u_malo = 0.0
-        motor_rpm_malo = 0.0
-        PID_M.integral = 0.0 # Reset de la integral es clave al apagar
-        PID_M.error_anterior = 0.0
-        motor_circle_malo.set_color("gray")
-        status_text_malo.set_text(f"Motor Malo: APAGADO (PID: {'ON' if pid_activo_malo else 'OFF'})")
-        status_text_malo.set_color("red")
-        if gif_frames and motor_imagebox_malo:
-            motor_imagebox_malo.offsetbox = OffsetImage(gif_frames[0], zoom=0.25)
-
-
-    # -------- MOTOR BUENO --------
-    # ... (Código de Motor Bueno sin cambios) ...
-    sim_bueno.step()
-    if sim_bueno.rpm_history: sim_bueno.rpm_history[-1] = min(sim_bueno.rpm_history[-1], YMAX)
-
-    if sim_bueno.running:
-        motor_circle_bueno.set_color("green")
-        status_text_bueno.set_text("Motor Bueno: ENCENDIDO")
-        status_text_bueno.set_color("green")
-    else:
-        motor_circle_bueno.set_color("gray")
-        status_text_bueno.set_text("Motor Bueno: APAGADO")
-        status_text_bueno.set_color("red")
-
-    if sim_bueno.time:
-        times = np.array(sim_bueno.time)
-        t0 = times[0]
-        times_rel = times - t0
-        mask = (times_rel >= max(0, times_rel[-1] - XWINDOW))
-        times_rel_win = times_rel[mask]
-        rpm_win = np.array(sim_bueno.rpm_history)[mask]
-        u_win   = np.array(sim_bueno.u_history)[mask]
-
-        line_rpm_bueno.set_data(times_rel_win, rpm_win)
-        line_u_bueno.set_data(times_rel_win, u_win * YMAX)
-
-        # actualizar tabla
-        last_t = times_rel_win[-1] if len(times_rel_win) else 0.0
-        last_u = float(u_win[-1]) if len(u_win) else 0.0
-        last_rpm = float(rpm_win[-1]) if len(rpm_win) else 0.0
-        vals = [last_t, last_u, last_rpm, random.uniform(5,15), random.uniform(0.5,1.5), random.uniform(2,4), random.uniform(0,0.1)]
-        for i, v in enumerate(vals):
-            table_bueno._cells[(i+1,1)].get_text().set_text(f"{v:.2f}")
-
-        if gif_frames and motor_imagebox_bueno and sim_bueno.running:
-            gif_idx_bueno = (gif_idx_bueno + 1) % len(gif_frames)
-            motor_imagebox_bueno.offsetbox = OffsetImage(gif_frames[gif_idx_bueno], zoom=0.25)
-        elif gif_frames and motor_imagebox_bueno:
-            motor_imagebox_bueno.offsetbox = OffsetImage(gif_frames[0], zoom=0.25)
-
-    return (line_rpm_malo, line_u_malo, line_rpm_bueno, line_u_bueno)
-
-ax_enc_malo = plt.axes([0.12, 0.03, 0.15, 0.06])
-ax_apag_malo= plt.axes([0.30, 0.03, 0.15, 0.06])
-ax_pid_malo = plt.axes([0.12, 0.10, 0.33, 0.06]) # Nuevo botón para el PID
-
-btn_enc_malo= Button(ax_enc_malo, "Encender Malo", color="lightgreen")
-btn_apag_malo= Button(ax_apag_malo, "Apagar Malo", color="lightcoral")
-btn_pid_malo= Button(ax_pid_malo, "Aplicar PID (OFF)", color="lightblue") # Inicialmente OFF
-
-ax_enc_bueno= plt.axes([0.55, 0.03, 0.15, 0.06])
-ax_apag_bueno=plt.axes([0.73, 0.03, 0.15, 0.06])
-btn_enc_bueno= Button(ax_enc_bueno, "Encender Bueno", color="lightgreen")
-btn_apag_bueno= Button(ax_apag_bueno, "Apagar Bueno", color="lightcoral")
-
-def encender_malo(event): global motor_on_malo; motor_on_malo=True
-def apagar_malo(event): global motor_on_malo; motor_on_malo=False
-
-def toggle_pid_malo(event):
-    """Activa/Desactiva el control PID y resetea la memoria integral."""
-    global pid_activo_malo
-    pid_activo_malo = not pid_activo_malo
-    
-    # Resetear el PID al cambiar de modo para evitar un salto brusco.
-    PID_M.integral = 0.0
-    PID_M.error_anterior = 0.0
-
-    if pid_activo_malo:
-        btn_pid_malo.label.set_text("Aplicar PID (ON) - Setpoint: 600 RPM")
-        btn_pid_malo.color = "gold" # Cambia el color para indicar que está activo
-    else:
-        btn_pid_malo.label.set_text("Aplicar PID (OFF)")
-        btn_pid_malo.color = "lightblue"
-
-
-def encender_bueno(event): sim_bueno.running=True
-def apagar_bueno(event):  sim_bueno.running=False
-
-btn_enc_malo.on_clicked(encender_malo); btn_apag_malo.on_clicked(apagar_malo)
-btn_enc_bueno.on_clicked(encender_bueno); btn_apag_bueno.on_clicked(apagar_bueno)
-btn_pid_malo.on_clicked(toggle_pid_malo) # Conectar el nuevo botón
-
-# ==========================================================
-# ===============   ANIMACIÓN GENERAL   ====================
-# ==========================================================
-ani = FuncAnimation(fig, update, interval=Ts_malo*1000, blit=False) 
-plt.show()
->>>>>>> dd43025c
+    app.mainloop()